--- conflicted
+++ resolved
@@ -119,15 +119,6 @@
 
         return {
           query: {
-<<<<<<< HEAD
-            ContentQuery
-          },
-          command: {
-            UpdateContentCommand
-          },
-          event: {
-            ContentChangeEvent
-=======
             ContentQuery,
           },
           command: {
@@ -135,7 +126,6 @@
           },
           event: {
             ContentChangeEvent,
->>>>>>> e419f525
           },
         }
       },
@@ -156,11 +146,7 @@
         return {
           query: {
             ContentQuery: inputDomain.query.ContentQuery,
-<<<<<<< HEAD
-            DisplayContentQuery
-=======
             DisplayContentQuery,
->>>>>>> e419f525
           },
           command: inputDomain.command,
           event: inputDomain.event,
