--- conflicted
+++ resolved
@@ -234,11 +234,7 @@
       IsFailedQuery,
     },
     command: {
-<<<<<<< HEAD
-      LoadCommand$
-=======
       LoadCommand$,
->>>>>>> e419f525
     },
     event: {
       LoadingEvent,
